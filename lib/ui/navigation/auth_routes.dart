--- conflicted
+++ resolved
@@ -1,9 +1,4 @@
-<<<<<<< HEAD
-// lib/routes/auth_routes.dart
-import 'package:brainboosters_app/screens/authentication/email/email_login_page_teacher.dart';
-=======
 // ui/navigation/auth_routes.dart
->>>>>>> fd419dcc
 import 'package:go_router/go_router.dart';
 import '../../screens/authentication/auth_selection_page.dart';
 import '../../screens/authentication/student/email/email_register_page.dart';
@@ -37,10 +32,11 @@
       path: emailLogin,
       builder: (context, state) => const EmailLoginPage(),
     ),
-    GoRoute(
-      path: emailLoginTeacher,
-      builder: (context, state) => const EmailLoginPageTeacher(),
-    ),
+    // GoRoute(
+    //   path: emailLoginTeacher,
+    //   builder: (context, state) => const EmailLoginPage(
+        
+    // ),
     GoRoute(
       path: emailResetPassword,
       builder: (context, state) => const EmailResetPasswordPage(),
